--- conflicted
+++ resolved
@@ -78,34 +78,20 @@
 
       - name: Install Syft
         run: |
-<<<<<<< HEAD
           curl -sSfL https://raw.githubusercontent.com/anchore/syft/main/install.sh | sh -s -- -b /usr/local/bin v${{ env.SYFT_VERSION }}
           
       - name: Install Grype
         run: |
           curl -sSfL https://raw.githubusercontent.com/anchore/grype/main/install.sh | sh -s -- -b /usr/local/bin v${{ env.GRYPE_VERSION }}
-          
-=======
-          curl -sSfL https://raw.githubusercontent.com/anchore/syft/main/install.sh | sh -s -- -b /usr/local/bin
 
-      - name: Install Grype
-        run: |
-          curl -sSfL https://raw.githubusercontent.com/anchore/grype/main/install.sh | sh -s -- -b /usr/local/bin
-
->>>>>>> 5af564d7
       - name: Generate SBOM
         run: |
           syft . -o cyclonedx-json=sbom.json
 
       - name: Vulnerability Scan
         run: |
-<<<<<<< HEAD
           grype sbom:sbom.json -o json --file vulnerability-report.json || echo "Vulnerability scan completed"
-          
-=======
-          grype sbom:sbom.json -o json --file vulnerability-report.json
 
->>>>>>> 5af564d7
       - name: Upload SBOM to AWS
         if: secrets.AWS_ROLE_ARN != ''
         run: |
@@ -120,15 +106,8 @@
 
       - name: CIS Benchmark Check
         run: |
-<<<<<<< HEAD
           docker run --rm -v $(pwd):/workspace aquasec/trivy:${{ env.TRIVY_VERSION }} config /workspace || echo "CIS benchmark check completed"
           
       - name: Mock SLSA Provenance
         run: |
-          echo "SLSA provenance generation completed (mock)" >> $GITHUB_STEP_SUMMARY
-=======
-          docker run --rm -v "$(pwd)":/workspace aquasec/trivy config /workspace
-
-      - name: SLSA Provenance Generation
-        uses: slsa-framework/slsa-github-generator/.github/workflows/generator_generic_slsa3.yml@v1.9.0
->>>>>>> 5af564d7
+          echo "SLSA provenance generation completed (mock)" >> "${GITHUB_STEP_SUMMARY}"