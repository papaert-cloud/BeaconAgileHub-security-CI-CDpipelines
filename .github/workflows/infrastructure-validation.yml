name: 🏢 Infrastructure Validation

on:
  pull_request:
    paths:
      - 'terraform/**'
      - 'cloudformation/**'
      - 'tests/**'
  push:
    branches: [main, develop]

env:
  TERRAFORM_VERSION: "1.6.6"
  PYTHON_VERSION: "3.11.7"
  GO_VERSION: "1.21.5"
  CFN_LINT_VERSION: "0.83.8"

jobs:
  terraform-validation:
    runs-on: ubuntu-22.04
    steps:
      - uses: actions/checkout@v4

      - name: Setup Terraform
        uses: hashicorp/setup-terraform@v3
        with:
<<<<<<< HEAD
          terraform_version: ${{ env.TERRAFORM_VERSION }}
          
=======
          terraform_version: 1.6.0

>>>>>>> 5af564d7
      - name: Terraform Format Check
        run: terraform fmt -check -recursive terraform/

      - name: Terraform Validate
        run: |
          for dir in terraform/modules/*/; do
            if [ -d "$dir" ]; then
              echo "Validating $dir"
              cd "$dir"
              terraform init -backend=false
              terraform validate
              cd - > /dev/null
            fi
          done

  cloudformation-validation:
    runs-on: ubuntu-22.04
    steps:
      - uses: actions/checkout@v4

      - name: Setup Python
        uses: actions/setup-python@v5
        with:
<<<<<<< HEAD
          python-version: ${{ env.PYTHON_VERSION }}
          
      - name: Install cfn-lint
        run: pip install cfn-lint==${{ env.CFN_LINT_VERSION }}
        
      - name: Validate CloudFormation Templates
        run: |
          if ls cloudformation/templates/*.yaml 1> /dev/null 2>&1; then
            cfn-lint cloudformation/templates/*.yaml
          else
            echo "No CloudFormation templates found"
          fi
          
=======
          python-version: '3.11'

      - name: Install cfn-lint
        run: pip install cfn-lint==0.83.4

      - name: Validate CloudFormation Templates
        run: |
          cfn-lint cloudformation/templates/*.yaml

>>>>>>> 5af564d7
      - name: Security Scan CloudFormation
        run: |
          if ls cloudformation/templates/*.yaml 1> /dev/null 2>&1; then
            cfn-lint cloudformation/templates/*.yaml \
              --include-checks I \
              --ignore-checks W
          else
            echo "No CloudFormation templates to scan"
          fi

  security-scanning:
    runs-on: ubuntu-22.04
    steps:
      - uses: actions/checkout@v4

      - name: Run Checkov
        uses: bridgecrewio/checkov-action@v12.2582.0
        with:
          directory: .
          framework: terraform,cloudformation
          output_format: sarif
          output_file_path: checkov-results.sarif
<<<<<<< HEAD
          quiet: true
          
=======

>>>>>>> 5af564d7
      - name: Upload Checkov Results
        uses: github/codeql-action/upload-sarif@v3
        if: always()
        with:
          sarif_file: checkov-results.sarif

  cost-estimation:
    runs-on: ubuntu-22.04
    if: github.event_name == 'pull_request'
    steps:
      - uses: actions/checkout@v4

      - name: Setup Infracost
        uses: infracost/actions/setup@v3
        with:
          api-key: ${{ secrets.INFRACOST_API_KEY }}

      - name: Generate Cost Estimate
        run: |
<<<<<<< HEAD
          if [ -n "${{ secrets.INFRACOST_API_KEY }}" ]; then
            infracost breakdown --path=terraform/ \
              --format=json --out-file=infracost.json
          else
            echo "Infracost API key not configured, skipping cost estimation"
            echo '{}' > infracost.json
          fi
            
=======
          infracost breakdown --path=terraform/ \
            --format=json --out-file=infracost.json

>>>>>>> 5af564d7
      - name: Post Cost Comment
        uses: infracost/actions/comment@v1
        if: secrets.INFRACOST_API_KEY != ''
        with:
          path: infracost.json
          behavior: update

  terratest:
    runs-on: ubuntu-22.04
    if: github.event_name == 'pull_request'
    steps:
      - uses: actions/checkout@v4

      - name: Setup Go
        uses: actions/setup-go@v5
        with:
<<<<<<< HEAD
          go-version: ${{ env.GO_VERSION }}
          
      - name: Run Unit Tests
        run: |
          if [ -f "tests/go.mod" ]; then
            cd tests
            go mod tidy
            go test -v ./unit/... -timeout 10m
          else
            echo "No Go tests found, skipping"
          fi
          
=======
          go-version: '1.21'

      - name: Run Unit Tests
        run: |
          cd tests
          go mod tidy
          go test -v ./unit/... -timeout 10m

>>>>>>> 5af564d7
      - name: Setup Python for Security Tests
        uses: actions/setup-python@v5
        with:
<<<<<<< HEAD
          python-version: ${{ env.PYTHON_VERSION }}
          
      - name: Install Python Dependencies
        run: |
          pip install pytest==7.4.3 boto3==1.34.34 moto==4.2.14
          
=======
          python-version: '3.11'

      - name: Install Python Dependencies
        run: |
          pip install pytest boto3 moto

>>>>>>> 5af564d7
      - name: Run Security Tests
        run: |
          if [ -d "tests/security" ]; then
            cd tests
            python -m pytest security/ -v
          else
            echo "No security tests found, skipping"
          fi<|MERGE_RESOLUTION|>--- conflicted
+++ resolved
@@ -24,13 +24,8 @@
       - name: Setup Terraform
         uses: hashicorp/setup-terraform@v3
         with:
-<<<<<<< HEAD
           terraform_version: ${{ env.TERRAFORM_VERSION }}
-          
-=======
-          terraform_version: 1.6.0
 
->>>>>>> 5af564d7
       - name: Terraform Format Check
         run: terraform fmt -check -recursive terraform/
 
@@ -54,12 +49,11 @@
       - name: Setup Python
         uses: actions/setup-python@v5
         with:
-<<<<<<< HEAD
           python-version: ${{ env.PYTHON_VERSION }}
-          
+
       - name: Install cfn-lint
         run: pip install cfn-lint==${{ env.CFN_LINT_VERSION }}
-        
+
       - name: Validate CloudFormation Templates
         run: |
           if ls cloudformation/templates/*.yaml 1> /dev/null 2>&1; then
@@ -67,18 +61,7 @@
           else
             echo "No CloudFormation templates found"
           fi
-          
-=======
-          python-version: '3.11'
 
-      - name: Install cfn-lint
-        run: pip install cfn-lint==0.83.4
-
-      - name: Validate CloudFormation Templates
-        run: |
-          cfn-lint cloudformation/templates/*.yaml
-
->>>>>>> 5af564d7
       - name: Security Scan CloudFormation
         run: |
           if ls cloudformation/templates/*.yaml 1> /dev/null 2>&1; then
@@ -101,12 +84,8 @@
           framework: terraform,cloudformation
           output_format: sarif
           output_file_path: checkov-results.sarif
-<<<<<<< HEAD
           quiet: true
-          
-=======
 
->>>>>>> 5af564d7
       - name: Upload Checkov Results
         uses: github/codeql-action/upload-sarif@v3
         if: always()
@@ -126,7 +105,6 @@
 
       - name: Generate Cost Estimate
         run: |
-<<<<<<< HEAD
           if [ -n "${{ secrets.INFRACOST_API_KEY }}" ]; then
             infracost breakdown --path=terraform/ \
               --format=json --out-file=infracost.json
@@ -134,12 +112,7 @@
             echo "Infracost API key not configured, skipping cost estimation"
             echo '{}' > infracost.json
           fi
-            
-=======
-          infracost breakdown --path=terraform/ \
-            --format=json --out-file=infracost.json
 
->>>>>>> 5af564d7
       - name: Post Cost Comment
         uses: infracost/actions/comment@v1
         if: secrets.INFRACOST_API_KEY != ''
@@ -156,9 +129,8 @@
       - name: Setup Go
         uses: actions/setup-go@v5
         with:
-<<<<<<< HEAD
           go-version: ${{ env.GO_VERSION }}
-          
+
       - name: Run Unit Tests
         run: |
           if [ -f "tests/go.mod" ]; then
@@ -168,35 +140,16 @@
           else
             echo "No Go tests found, skipping"
           fi
-          
-=======
-          go-version: '1.21'
 
-      - name: Run Unit Tests
-        run: |
-          cd tests
-          go mod tidy
-          go test -v ./unit/... -timeout 10m
-
->>>>>>> 5af564d7
       - name: Setup Python for Security Tests
         uses: actions/setup-python@v5
         with:
-<<<<<<< HEAD
           python-version: ${{ env.PYTHON_VERSION }}
-          
+
       - name: Install Python Dependencies
         run: |
           pip install pytest==7.4.3 boto3==1.34.34 moto==4.2.14
-          
-=======
-          python-version: '3.11'
 
-      - name: Install Python Dependencies
-        run: |
-          pip install pytest boto3 moto
-
->>>>>>> 5af564d7
       - name: Run Security Tests
         run: |
           if [ -d "tests/security" ]; then
