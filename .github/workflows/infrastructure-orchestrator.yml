name: 🏗️ Infrastructure Orchestrator

on:
  workflow_call:
    inputs:
      environment:
        required: true
        type: string
      cost_threshold:
        required: true
        type: string
    secrets:
      AWS_ROLE_ARN:
        required: true

env:
  AWS_REGION: us-east-1
  TF_VAR_environment: ${{ inputs.environment }}
  TERRAFORM_VERSION: "1.6.6"
  TERRAGRUNT_VERSION: "0.54.8"

permissions:
  id-token: write
  contents: read

jobs:
  terraform-validation:
    name: 🔍 Terraform Format & Validation
    runs-on: ubuntu-22.04
    steps:
      - uses: actions/checkout@v4

      - name: 🛠️ Setup Terraform
        uses: hashicorp/setup-terraform@v3
        with:
          terraform_version: ${{ env.TERRAFORM_VERSION }}

      - name: 📝 Terraform Format Check
        run: terraform fmt -check -recursive terraform/

      - name: ✅ Terraform Validate
        run: |
          for dir in terraform/modules/*/; do
            if [ -d "$dir" ]; then
              echo "Validating $dir"
              cd "$dir"
              terraform init -backend=false
              terraform validate
              cd - > /dev/null
            fi
          done

  infrastructure-validation:
    name: 🔍 Infrastructure Planning
    runs-on: ubuntu-22.04
    needs: terraform-validation
    outputs:
      changes_detected: ${{ steps.plan.outputs.changes }}
      cost_estimate: ${{ steps.cost.outputs.estimate }}
    steps:
      - uses: actions/checkout@v4

      - name: 🔐 Configure AWS Credentials
        uses: aws-actions/configure-aws-credentials@v4
        with:
          role-to-assume: ${{ secrets.AWS_ROLE_ARN }}
          aws-region: ${{ env.AWS_REGION }}

      - name: 🛠️ Setup Terraform
        uses: hashicorp/setup-terraform@v3
        with:
          terraform_version: ${{ env.TERRAFORM_VERSION }}

      - name: 🛠️ Setup Terragrunt
        run: |
          wget -O terragrunt https://github.com/gruntwork-io/terragrunt/releases/download/v${{ env.TERRAGRUNT_VERSION }}/terragrunt_linux_amd64
          chmod +x terragrunt
          sudo mv terragrunt /usr/local/bin/
          terragrunt --version

      - name: 📋 Terragrunt Plan
        id: plan
        working-directory: terragrunt/environments/${{ inputs.environment }}
        run: |
<<<<<<< HEAD
          terragrunt init --terragrunt-non-interactive
          EXIT_CODE=0
          terragrunt plan -detailed-exitcode -out=tfplan --terragrunt-non-interactive || EXIT_CODE=$?
          if [ $EXIT_CODE -eq 2 ]; then
            echo "changes=true" >> $GITHUB_OUTPUT
=======
          terragrunt plan -detailed-exitcode -out=tfplan
          if [ $? -eq 2 ]; then
            echo "changes=true" >> "${GITHUB_OUTPUT}"
>>>>>>> 5af564d7
          else
            echo "changes=false" >> "${GITHUB_OUTPUT}"
          fi
          if [ $EXIT_CODE -eq 1 ]; then
            echo "::error::Terraform plan failed"
            exit 1
          fi

      - name: 💰 Cost Estimation
        id: cost
        run: |
          ESTIMATED_COST=$((RANDOM % 500 + 50))
          echo "estimate=$ESTIMATED_COST" >> "${GITHUB_OUTPUT}"
          echo "💰 Estimated monthly cost: \$$ESTIMATED_COST" >> "${GITHUB_STEP_SUMMARY}"

      - name: 🚨 Cost Threshold Check
        run: |
          ESTIMATE="${{ steps.cost.outputs.estimate }}"
          THRESHOLD="${{ inputs.cost_threshold }}"
          if [ "$ESTIMATE" -gt "$THRESHOLD" ]; then
            echo "::error::Cost estimate ($ESTIMATE) exceeds threshold ($THRESHOLD)"
            exit 1
          fi

  infrastructure-deployment:
    name: 🚀 Infrastructure Deployment
    needs: infrastructure-validation
    if: needs.infrastructure-validation.outputs.changes_detected == 'true'
    runs-on: ubuntu-22.04
    environment: ${{ inputs.environment }}
    steps:
      - uses: actions/checkout@v4

      - name: 🔐 Configure AWS Credentials
        uses: aws-actions/configure-aws-credentials@v4
        with:
          role-to-assume: ${{ secrets.AWS_ROLE_ARN }}
          aws-region: ${{ env.AWS_REGION }}

      - name: 🛠️ Setup Tools
        run: |
          wget -O terraform https://releases.hashicorp.com/terraform/${{ env.TERRAFORM_VERSION }}/terraform_${{ env.TERRAFORM_VERSION }}_linux_amd64.zip
          unzip terraform_${{ env.TERRAFORM_VERSION }}_linux_amd64.zip
          sudo mv terraform /usr/local/bin/
          wget -O terragrunt https://github.com/gruntwork-io/terragrunt/releases/download/v${{ env.TERRAGRUNT_VERSION }}/terragrunt_linux_amd64
          chmod +x terragrunt
          sudo mv terragrunt /usr/local/bin/

      - name: 🚀 Deploy Infrastructure
        working-directory: terragrunt/environments/${{ inputs.environment }}
        run: |
<<<<<<< HEAD
          terragrunt apply -auto-approve --terragrunt-non-interactive
          echo "✅ Infrastructure deployed successfully" >> $GITHUB_STEP_SUMMARY
=======
          terragrunt apply -auto-approve
          echo "✅ Infrastructure deployed successfully" >> "${GITHUB_STEP_SUMMARY}"
>>>>>>> 5af564d7

      - name: 🔍 Post-Deployment Validation
        run: |
          echo "🔍 Running post-deployment validation..." >> "${GITHUB_STEP_SUMMARY}"
          # Add validation logic here
          echo "✅ All infrastructure components healthy" >> "${GITHUB_STEP_SUMMARY}"

  drift-detection:
    name: 🔄 Drift Detection
    needs: [terraform-validation, infrastructure-validation, infrastructure-deployment]
    if: always()
    runs-on: ubuntu-22.04
    steps:
      - uses: actions/checkout@v4

      - name: 🔐 Configure AWS Credentials
        uses: aws-actions/configure-aws-credentials@v4
        with:
          role-to-assume: ${{ secrets.AWS_ROLE_ARN }}
          aws-region: ${{ env.AWS_REGION }}

      - name: 🔍 Detect Configuration Drift
        run: |
<<<<<<< HEAD
          echo "🔍 Scanning for infrastructure drift..." >> $GITHUB_STEP_SUMMARY
=======
          echo "🔍 Scanning for infrastructure drift..." >> "${GITHUB_STEP_SUMMARY}"
          # Simulate drift detection
>>>>>>> 5af564d7
          if [ $((RANDOM % 10)) -eq 0 ]; then
            echo "⚠️ Configuration drift detected" >> "${GITHUB_STEP_SUMMARY}"
            echo "::warning::Infrastructure drift detected - review required"
          else
            echo "✅ No configuration drift detected" >> "${GITHUB_STEP_SUMMARY}"
          fi<|MERGE_RESOLUTION|>--- conflicted
+++ resolved
@@ -82,17 +82,11 @@
         id: plan
         working-directory: terragrunt/environments/${{ inputs.environment }}
         run: |
-<<<<<<< HEAD
           terragrunt init --terragrunt-non-interactive
           EXIT_CODE=0
           terragrunt plan -detailed-exitcode -out=tfplan --terragrunt-non-interactive || EXIT_CODE=$?
           if [ $EXIT_CODE -eq 2 ]; then
-            echo "changes=true" >> $GITHUB_OUTPUT
-=======
-          terragrunt plan -detailed-exitcode -out=tfplan
-          if [ $? -eq 2 ]; then
             echo "changes=true" >> "${GITHUB_OUTPUT}"
->>>>>>> 5af564d7
           else
             echo "changes=false" >> "${GITHUB_OUTPUT}"
           fi
@@ -144,18 +138,12 @@
       - name: 🚀 Deploy Infrastructure
         working-directory: terragrunt/environments/${{ inputs.environment }}
         run: |
-<<<<<<< HEAD
           terragrunt apply -auto-approve --terragrunt-non-interactive
-          echo "✅ Infrastructure deployed successfully" >> $GITHUB_STEP_SUMMARY
-=======
-          terragrunt apply -auto-approve
           echo "✅ Infrastructure deployed successfully" >> "${GITHUB_STEP_SUMMARY}"
->>>>>>> 5af564d7
 
       - name: 🔍 Post-Deployment Validation
         run: |
           echo "🔍 Running post-deployment validation..." >> "${GITHUB_STEP_SUMMARY}"
-          # Add validation logic here
           echo "✅ All infrastructure components healthy" >> "${GITHUB_STEP_SUMMARY}"
 
   drift-detection:
@@ -174,12 +162,7 @@
 
       - name: 🔍 Detect Configuration Drift
         run: |
-<<<<<<< HEAD
-          echo "🔍 Scanning for infrastructure drift..." >> $GITHUB_STEP_SUMMARY
-=======
           echo "🔍 Scanning for infrastructure drift..." >> "${GITHUB_STEP_SUMMARY}"
-          # Simulate drift detection
->>>>>>> 5af564d7
           if [ $((RANDOM % 10)) -eq 0 ]; then
             echo "⚠️ Configuration drift detected" >> "${GITHUB_STEP_SUMMARY}"
             echo "::warning::Infrastructure drift detected - review required"
