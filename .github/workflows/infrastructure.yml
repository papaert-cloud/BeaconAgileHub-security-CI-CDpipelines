name: 🏢 Infrastructure Deployment - Reusable Workflow

on:
  workflow_call:
    inputs:
      environment:
        required: true
        type: string
      terraform_action:
        required: false
        type: string
        default: 'apply'
      destroy_protection:
        required: false
        type: boolean
        default: true
    secrets:
      AWS_ROLE_ARN:
        required: true
      TF_VAR_github_token:
        required: true

env:
  TERRAFORM_VERSION: "1.6.6"
  TERRAGRUNT_VERSION: "0.54.8"
  AWS_REGION: "us-east-1"

jobs:
  terraform-validation:
    name: Terraform Validation
    runs-on: ubuntu-22.04
    permissions:
      contents: read
    steps:
      - uses: actions/checkout@v4
      
      - name: Setup Terraform
        uses: hashicorp/setup-terraform@v3
        with:
          terraform_version: ${{ env.TERRAFORM_VERSION }}
          
      - name: Terraform Format Check
        run: terraform fmt -check -recursive terraform/
        
      - name: Terraform Validate
        run: |
          for dir in terraform/modules/*/; do
            if [ -d "$dir" ]; then
              echo "Validating $dir"
              cd "$dir"
              terraform init -backend=false
              terraform validate
              cd - > /dev/null
            fi
          done

  terraform-plan:
    name: Terraform Plan
    runs-on: ubuntu-22.04
    needs: terraform-validation
    permissions:
      id-token: write
      contents: read
      pull-requests: write
    outputs:
      plan-exitcode: ${{ steps.plan.outputs.exitcode }}
    steps:
      - uses: actions/checkout@v4

      - name: Configure AWS Credentials
        uses: aws-actions/configure-aws-credentials@v4
        with:
          role-to-assume: ${{ secrets.AWS_ROLE_ARN }}
<<<<<<< HEAD
          aws-region: ${{ env.AWS_REGION }}
          
      - name: Setup Terraform
        uses: hashicorp/setup-terraform@v3
        with:
          terraform_version: ${{ env.TERRAFORM_VERSION }}
          
      - name: Setup Terragrunt
        run: |
          wget -O terragrunt https://github.com/gruntwork-io/terragrunt/releases/download/v${{ env.TERRAGRUNT_VERSION }}/terragrunt_linux_amd64
          chmod +x terragrunt
          sudo mv terragrunt /usr/local/bin/
          terragrunt --version
          
      - name: Terragrunt Init
        working-directory: terragrunt/environments/${{ inputs.environment }}
        run: terragrunt init --terragrunt-non-interactive
        
=======
          aws-region: us-east-1

      - name: Setup Terraform
        uses: hashicorp/setup-terraform@v3
        with:
          terraform_version: 1.6.0

      - name: Setup Terragrunt
        run: |
          wget https://github.com/gruntwork-io/terragrunt/releases/download/v0.53.0/terragrunt_linux_amd64
          chmod +x terragrunt_linux_amd64
          sudo mv terragrunt_linux_amd64 /usr/local/bin/terragrunt

      - name: Terragrunt Init
        working-directory: terragrunt/environments/${{ inputs.environment }}
        run: terragrunt init

>>>>>>> 5af564d7
      - name: Terragrunt Plan
        id: plan
        working-directory: terragrunt/environments/${{ inputs.environment }}
        run: |
          terragrunt plan -detailed-exitcode -out=tfplan --terragrunt-non-interactive
          echo "exitcode=$?" >> $GITHUB_OUTPUT
        continue-on-error: true

      - name: Security Scan Infrastructure
        run: |
<<<<<<< HEAD
          docker run --rm -v $(pwd):/workspace bridgecrew/checkov:2.5.24 -d /workspace/terragrunt --framework terraform --quiet
=======
          docker run --rm -v "$(pwd)":/workspace bridgecrew/checkov -d /workspace/terragrunt --framework terraform
>>>>>>> 5af564d7

  terraform-apply:
    name: Terraform Apply
    runs-on: ubuntu-22.04
    needs: terraform-plan
    if: ${{ needs.terraform-plan.outputs.plan-exitcode == '2' && inputs.terraform_action == 'apply' }}
    environment: ${{ inputs.environment }}
    permissions:
      id-token: write
      contents: read
    steps:
      - uses: actions/checkout@v4

      - name: Configure AWS Credentials
        uses: aws-actions/configure-aws-credentials@v4
        with:
          role-to-assume: ${{ secrets.AWS_ROLE_ARN }}
<<<<<<< HEAD
          aws-region: ${{ env.AWS_REGION }}
          
      - name: Setup Terraform
        uses: hashicorp/setup-terraform@v3
        with:
          terraform_version: ${{ env.TERRAFORM_VERSION }}
          
      - name: Setup Terragrunt
        run: |
          wget -O terragrunt https://github.com/gruntwork-io/terragrunt/releases/download/v${{ env.TERRAGRUNT_VERSION }}/terragrunt_linux_amd64
          chmod +x terragrunt
          sudo mv terragrunt /usr/local/bin/
          
      - name: Terragrunt Apply
        working-directory: terragrunt/environments/${{ inputs.environment }}
        run: terragrunt apply -auto-approve --terragrunt-non-interactive
        
      - name: Post-Apply Validation
=======
          aws-region: us-east-1

      - name: Setup Terraform
        uses: hashicorp/setup-terraform@v3
        with:
          terraform_version: 1.6.0

      - name: Setup Terragrunt
        run: |
          wget https://github.com/gruntwork-io/terragrunt/releases/download/v0.53.0/terragrunt_linux_amd64
          chmod +x terragrunt_linux_amd64
          sudo mv terragrunt_linux_amd64 /usr/local/bin/terragrunt

      - name: Terragrunt Apply
        working-directory: terragrunt/environments/${{ inputs.environment }}
        run: terragrunt apply -auto-approve

      - name: Update Security Hub
>>>>>>> 5af564d7
        run: |
          echo "✅ Infrastructure deployment completed successfully" >> $GITHUB_STEP_SUMMARY<|MERGE_RESOLUTION|>--- conflicted
+++ resolved
@@ -71,7 +71,6 @@
         uses: aws-actions/configure-aws-credentials@v4
         with:
           role-to-assume: ${{ secrets.AWS_ROLE_ARN }}
-<<<<<<< HEAD
           aws-region: ${{ env.AWS_REGION }}
           
       - name: Setup Terraform
@@ -90,40 +89,17 @@
         working-directory: terragrunt/environments/${{ inputs.environment }}
         run: terragrunt init --terragrunt-non-interactive
         
-=======
-          aws-region: us-east-1
-
-      - name: Setup Terraform
-        uses: hashicorp/setup-terraform@v3
-        with:
-          terraform_version: 1.6.0
-
-      - name: Setup Terragrunt
-        run: |
-          wget https://github.com/gruntwork-io/terragrunt/releases/download/v0.53.0/terragrunt_linux_amd64
-          chmod +x terragrunt_linux_amd64
-          sudo mv terragrunt_linux_amd64 /usr/local/bin/terragrunt
-
-      - name: Terragrunt Init
-        working-directory: terragrunt/environments/${{ inputs.environment }}
-        run: terragrunt init
-
->>>>>>> 5af564d7
       - name: Terragrunt Plan
         id: plan
         working-directory: terragrunt/environments/${{ inputs.environment }}
         run: |
           terragrunt plan -detailed-exitcode -out=tfplan --terragrunt-non-interactive
-          echo "exitcode=$?" >> $GITHUB_OUTPUT
+          echo "exitcode=$?" >> "${GITHUB_OUTPUT}"
         continue-on-error: true
 
       - name: Security Scan Infrastructure
         run: |
-<<<<<<< HEAD
           docker run --rm -v $(pwd):/workspace bridgecrew/checkov:2.5.24 -d /workspace/terragrunt --framework terraform --quiet
-=======
-          docker run --rm -v "$(pwd)":/workspace bridgecrew/checkov -d /workspace/terragrunt --framework terraform
->>>>>>> 5af564d7
 
   terraform-apply:
     name: Terraform Apply
@@ -141,7 +117,6 @@
         uses: aws-actions/configure-aws-credentials@v4
         with:
           role-to-assume: ${{ secrets.AWS_ROLE_ARN }}
-<<<<<<< HEAD
           aws-region: ${{ env.AWS_REGION }}
           
       - name: Setup Terraform
@@ -160,25 +135,5 @@
         run: terragrunt apply -auto-approve --terragrunt-non-interactive
         
       - name: Post-Apply Validation
-=======
-          aws-region: us-east-1
-
-      - name: Setup Terraform
-        uses: hashicorp/setup-terraform@v3
-        with:
-          terraform_version: 1.6.0
-
-      - name: Setup Terragrunt
         run: |
-          wget https://github.com/gruntwork-io/terragrunt/releases/download/v0.53.0/terragrunt_linux_amd64
-          chmod +x terragrunt_linux_amd64
-          sudo mv terragrunt_linux_amd64 /usr/local/bin/terragrunt
-
-      - name: Terragrunt Apply
-        working-directory: terragrunt/environments/${{ inputs.environment }}
-        run: terragrunt apply -auto-approve
-
-      - name: Update Security Hub
->>>>>>> 5af564d7
-        run: |
-          echo "✅ Infrastructure deployment completed successfully" >> $GITHUB_STEP_SUMMARY+          echo "✅ Infrastructure deployment completed successfully" >> "${GITHUB_STEP_SUMMARY}"