--- conflicted
+++ resolved
@@ -1,4 +1,4 @@
-name: '🚀 CD Pipeline - Multi-Platform Deployment'
+name: 🚀 CD Pipeline - Multi-Platform Deployment
 
 on:
   workflow_run:
@@ -14,6 +14,10 @@
         type: choice
         options: ['dev', 'staging', 'production']
 
+env:
+  EDA_ENDPOINT: ${{ vars.EDA_ENDPOINT || 'http://148.230.94.85:5000/security-alert' }}
+  GRAFANA_ENDPOINT: ${{ vars.GRAFANA_ENDPOINT || 'http://148.230.94.85:3000' }}
+
 permissions:
   id-token: write
   contents: read
@@ -21,7 +25,7 @@
 
 jobs:
   determine-deployment:
-    name: 'Determine Deployment Strategy'
+    name: Determine Deployment Strategy
     runs-on: ubuntu-22.04
     if: ${{ github.event.workflow_run.conclusion == 'success' || github.event_name == 'workflow_dispatch' }}
     outputs:
@@ -30,51 +34,42 @@
       deploy_to_ecs: ${{ steps.strategy.outputs.deploy_to_ecs }}
       container_image: ${{ steps.image.outputs.image }}
     steps:
-    - name: Determine Environment
-      id: env
-      run: |
-<<<<<<< HEAD
-        if [[ "${{ github.event_name }}" == "workflow_dispatch" ]]; then
-          echo "environment=${{ github.event.inputs.environment }}" >> $GITHUB_OUTPUT
-        elif [[ "${{ github.event.workflow_run.head_branch }}" == "main" ]]; then
-          echo "environment=production" >> $GITHUB_OUTPUT
-=======
-        if [[ "${{ github.event.workflow_run.head_branch }}" == "main" ]]; then
-          echo "environment=production" >> "${GITHUB_OUTPUT}"
->>>>>>> 5af564d7
-        elif [[ "${{ github.event.workflow_run.head_branch }}" == "develop" ]]; then
-          echo "environment=staging" >> "${GITHUB_OUTPUT}"
-        else
-          echo "environment=dev" >> "${GITHUB_OUTPUT}"
-        fi
+      - name: Determine Environment
+        id: env
+        run: |
+          if [[ "${{ github.event_name }}" == "workflow_dispatch" ]]; then
+            echo "environment=${{ github.event.inputs.environment }}" >> "${GITHUB_OUTPUT}"
+          elif [[ "${{ github.event.workflow_run.head_branch }}" == "main" ]]; then
+            echo "environment=production" >> "${GITHUB_OUTPUT}"
+          elif [[ "${{ github.event.workflow_run.head_branch }}" == "develop" ]]; then
+            echo "environment=staging" >> "${GITHUB_OUTPUT}"
+          else
+            echo "environment=dev" >> "${GITHUB_OUTPUT}"
+          fi
 
-    - name: Deployment Strategy
-      id: strategy
-      run: |
-        ENV="${{ steps.env.outputs.environment }}"
-        if [[ "$ENV" == "production" ]]; then
-          echo "deploy_to_eks=true" >> "${GITHUB_OUTPUT}"
-          echo "deploy_to_ecs=true" >> "${GITHUB_OUTPUT}"
-        else
-          echo "deploy_to_eks=true" >> "${GITHUB_OUTPUT}"
-          echo "deploy_to_ecs=false" >> "${GITHUB_OUTPUT}"
-        fi
+      - name: Deployment Strategy
+        id: strategy
+        run: |
+          ENV="${{ steps.env.outputs.environment }}"
+          if [[ "$ENV" == "production" ]]; then
+            echo "deploy_to_eks=true" >> "${GITHUB_OUTPUT}"
+            echo "deploy_to_ecs=true" >> "${GITHUB_OUTPUT}"
+          else
+            echo "deploy_to_eks=true" >> "${GITHUB_OUTPUT}"
+            echo "deploy_to_ecs=false" >> "${GITHUB_OUTPUT}"
+          fi
 
-    - name: Container Image
-      id: image
-      run: |
-<<<<<<< HEAD
-        if [[ "${{ github.event_name }}" == "workflow_dispatch" ]]; then
-          echo "image=ghcr.io/${{ github.repository }}:${{ github.sha }}" >> $GITHUB_OUTPUT
-        else
-          echo "image=ghcr.io/${{ github.repository }}:${{ github.event.workflow_run.head_sha }}" >> $GITHUB_OUTPUT
-        fi
-=======
-        echo "image=ghcr.io/${{ github.repository }}:${{ github.event.workflow_run.head_sha }}" >> "${GITHUB_OUTPUT}"
->>>>>>> 5af564d7
+      - name: Container Image
+        id: image
+        run: |
+          if [[ "${{ github.event_name }}" == "workflow_dispatch" ]]; then
+            echo "image=ghcr.io/${{ github.repository }}:${{ github.sha }}" >> "${GITHUB_OUTPUT}"
+          else
+            echo "image=ghcr.io/${{ github.repository }}:${{ github.event.workflow_run.head_sha }}" >> "${GITHUB_OUTPUT}"
+          fi
 
   deploy-application:
-    name: 'Deploy Application'
+    name: Deploy Application
     needs: determine-deployment
     uses: ./.github/workflows/cd-deployment.yml
     with:
@@ -88,20 +83,20 @@
       AWS_ROLE_ARN: ${{ secrets.AWS_ROLE_ARN }}
 
   post-deployment:
-    name: 'Post-Deployment Actions'
+    name: Post-Deployment Actions
     runs-on: ubuntu-22.04
     needs: [determine-deployment, deploy-application]
     if: always()
     steps:
-    - name: Deployment Status
-      run: |
-        echo "# 📊 CD Pipeline Summary" >> $GITHUB_STEP_SUMMARY
-        echo "- Environment: ${{ needs.determine-deployment.outputs.environment }}" >> $GITHUB_STEP_SUMMARY
-        echo "- Container: ${{ needs.determine-deployment.outputs.container_image }}" >> $GITHUB_STEP_SUMMARY
-        
-        if [[ "${{ needs.deploy-application.outputs.deployment_successful }}" == "true" ]]; then
-          echo "🎉 Deployment to ${{ needs.determine-deployment.outputs.environment }} successful!" >> $GITHUB_STEP_SUMMARY
-        else
-          echo "💥 Deployment to ${{ needs.determine-deployment.outputs.environment }} failed!" >> $GITHUB_STEP_SUMMARY
-          exit 1
-        fi+      - name: Deployment Status
+        run: |
+          echo "# 📊 CD Pipeline Summary" >> "${GITHUB_STEP_SUMMARY}"
+          echo "- Environment: ${{ needs.determine-deployment.outputs.environment }}" >> "${GITHUB_STEP_SUMMARY}"
+          echo "- Container: ${{ needs.determine-deployment.outputs.container_image }}" >> "${GITHUB_STEP_SUMMARY}"
+          
+          if [[ "${{ needs.deploy-application.outputs.deployment_successful }}" == "true" ]]; then
+            echo "🎉 Deployment to ${{ needs.determine-deployment.outputs.environment }} successful!" >> "${GITHUB_STEP_SUMMARY}"
+          else
+            echo "💥 Deployment to ${{ needs.determine-deployment.outputs.environment }} failed!" >> "${GITHUB_STEP_SUMMARY}"
+            exit 1
+          fi