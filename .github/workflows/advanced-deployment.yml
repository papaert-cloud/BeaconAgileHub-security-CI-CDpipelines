name: 🚀 Advanced Deployment Strategies

on:
  workflow_call:
    inputs:
      environment:
        required: true
        type: string
      strategy:
        required: true
        type: string
    secrets:
      AWS_ROLE_ARN:
        required: true
      KUBE_CONFIG:
        required: false

env:
  AWS_REGION: "us-east-1"
  KUBECTL_VERSION: "v1.28.4"

permissions:
  id-token: write
  contents: read

jobs:
  deployment-preparation:
    name: 🎯 Deployment Preparation
    runs-on: ubuntu-22.04
    outputs:
      deployment_id: ${{ steps.generate-id.outputs.id }}
      rollback_version: ${{ steps.current-version.outputs.version }}
    steps:
      - uses: actions/checkout@v4

      - name: 🎯 Generate Deployment ID
        id: generate-id
        run: |
          DEPLOYMENT_ID="deploy-$(date +%Y%m%d-%H%M%S)-${{ github.sha }}"
          echo "id=${DEPLOYMENT_ID}" >> "${GITHUB_OUTPUT}"
          echo "🎯 Deployment ID: ${DEPLOYMENT_ID}" >> "${GITHUB_STEP_SUMMARY}"

      - name: 📋 Get Current Version
        id: current-version
        run: |
          # Simulate getting current version
          CURRENT_VERSION="v1.$((RANDOM % 10)).$((RANDOM % 10))"
          echo "version=${CURRENT_VERSION}" >> "${GITHUB_OUTPUT}"
          echo "📋 Current Version: ${CURRENT_VERSION}" >> "${GITHUB_STEP_SUMMARY}"

  rolling-deployment:
    name: 🔄 Rolling Deployment
    needs: deployment-preparation
    if: inputs.strategy == 'rolling'
    runs-on: ubuntu-22.04
    environment: ${{ inputs.environment }}
    steps:
      - uses: actions/checkout@v4

      - name: 🔐 Configure AWS Credentials
        uses: aws-actions/configure-aws-credentials@v4
        with:
          role-to-assume: ${{ secrets.AWS_ROLE_ARN }}
          aws-region: ${{ env.AWS_REGION }}

      - name: ⚙️ Setup Kubectl
        run: |
          curl -LO "https://dl.k8s.io/release/${{ env.KUBECTL_VERSION }}/bin/linux/amd64/kubectl"
          chmod +x kubectl
          sudo mv kubectl /usr/local/bin/

      - name: 🚀 Rolling Update
        run: |
<<<<<<< HEAD
          if [ -n "${{ secrets.KUBE_CONFIG }}" ]; then
            echo "${{ secrets.KUBE_CONFIG }}" | base64 -d > kubeconfig
            export KUBECONFIG=kubeconfig
            kubectl set image deployment/app app=app:${{ github.sha }} -n ${{ inputs.environment }}
            kubectl rollout status deployment/app -n ${{ inputs.environment }} --timeout=300s
          else
            echo "Mock rolling deployment - KUBE_CONFIG not provided"
          fi
          echo "✅ Rolling deployment completed" >> $GITHUB_STEP_SUMMARY
=======
          echo "${{ secrets.KUBE_CONFIG }}" | base64 -d > kubeconfig
          export KUBECONFIG=kubeconfig

          kubectl set image deployment/app app=app:${{ github.sha }} -n ${{ inputs.environment }}
          kubectl rollout status deployment/app -n ${{ inputs.environment }} --timeout=300s

          echo "✅ Rolling deployment completed" >> "${GITHUB_STEP_SUMMARY}"
>>>>>>> 5af564d7

  blue-green-deployment:
    name: 🔵🟢 Blue-Green Deployment
    needs: deployment-preparation
    if: inputs.strategy == 'blue-green'
    runs-on: ubuntu-22.04
    environment: ${{ inputs.environment }}
    steps:
      - uses: actions/checkout@v4

      - name: 🔐 Configure AWS Credentials
        uses: aws-actions/configure-aws-credentials@v4
        with:
          role-to-assume: ${{ secrets.AWS_ROLE_ARN }}
          aws-region: ${{ env.AWS_REGION }}

      - name: ⚙️ Setup Kubectl
        run: |
          curl -LO "https://dl.k8s.io/release/${{ env.KUBECTL_VERSION }}/bin/linux/amd64/kubectl"
          chmod +x kubectl
          sudo mv kubectl /usr/local/bin/

      - name: 🔵 Deploy Green Environment
        run: |
<<<<<<< HEAD
          echo "🔵 Deploying to green environment..." >> $GITHUB_STEP_SUMMARY
          if [ -n "${{ secrets.KUBE_CONFIG }}" ]; then
            echo "${{ secrets.KUBE_CONFIG }}" | base64 -d > kubeconfig
            export KUBECONFIG=kubeconfig
            kubectl apply -f kubernetes/overlays/${{ inputs.environment }}/green/ || echo "Green overlay not found, using mock deployment"
            kubectl wait --for=condition=available deployment/app-green -n ${{ inputs.environment }} --timeout=300s || echo "Mock green deployment ready"
          else
            echo "Mock green environment deployment"
          fi

      - name: 🧪 Green Environment Testing
        run: |
          echo "🧪 Testing green environment..." >> $GITHUB_STEP_SUMMARY
          echo "Mock health check passed" >> $GITHUB_STEP_SUMMARY

      - name: 🔄 Traffic Switch
        run: |
          echo "🔄 Switching traffic to green..." >> $GITHUB_STEP_SUMMARY
          if [ -n "${{ secrets.KUBE_CONFIG }}" ]; then
            kubectl patch service app -n ${{ inputs.environment }} -p '{"spec":{"selector":{"version":"green"}}}' || echo "Mock traffic switch"
          else
            echo "Mock traffic switch to green"
          fi
          echo "✅ Blue-green deployment completed" >> $GITHUB_STEP_SUMMARY

      - name: 🧹 Cleanup Blue Environment
        run: |
          echo "🧹 Cleaning up blue environment..." >> $GITHUB_STEP_SUMMARY
          if [ -n "${{ secrets.KUBE_CONFIG }}" ]; then
            kubectl delete deployment app-blue -n ${{ inputs.environment }} --ignore-not-found=true
          else
            echo "Mock blue environment cleanup"
          fi
=======
          echo "🔵 Deploying to green environment..." >> "${GITHUB_STEP_SUMMARY}"
          # Deploy to green environment
          kubectl apply -f kubernetes/overlays/${{ inputs.environment }}/green/

          # Wait for green deployment
          kubectl wait --for=condition=available deployment/app-green -n ${{ inputs.environment }} --timeout=300s

      - name: 🧪 Green Environment Testing
        run: |
          echo "🧪 Testing green environment..." >> "${GITHUB_STEP_SUMMARY}"
          # Run smoke tests against green environment
          curl -f http://app-green.${{ inputs.environment }}.local/health || exit 1

      - name: 🔄 Traffic Switch
        run: |
          echo "🔄 Switching traffic to green..." >> "${GITHUB_STEP_SUMMARY}"
          # Switch traffic from blue to green
          kubectl patch service app -n ${{ inputs.environment }} -p '{"spec":{"selector":{"version":"green"}}}'

          echo "✅ Blue-green deployment completed" >> "${GITHUB_STEP_SUMMARY}"

      - name: 🧹 Cleanup Blue Environment
        run: |
          echo "🧹 Cleaning up blue environment..." >> "${GITHUB_STEP_SUMMARY}"
          kubectl delete deployment app-blue -n ${{ inputs.environment }} --ignore-not-found=true
>>>>>>> 5af564d7

  canary-deployment:
    name: 🐤 Canary Deployment
    needs: deployment-preparation
    if: inputs.strategy == 'canary'
    runs-on: ubuntu-22.04
    environment: ${{ inputs.environment }}
    steps:
      - uses: actions/checkout@v4

      - name: 🔐 Configure AWS Credentials
        uses: aws-actions/configure-aws-credentials@v4
        with:
          role-to-assume: ${{ secrets.AWS_ROLE_ARN }}
          aws-region: ${{ env.AWS_REGION }}

      - name: ⚙️ Setup Kubectl
        run: |
          curl -LO "https://dl.k8s.io/release/${{ env.KUBECTL_VERSION }}/bin/linux/amd64/kubectl"
          chmod +x kubectl
          sudo mv kubectl /usr/local/bin/

      - name: 🐤 Deploy Canary (10%)
        run: |
<<<<<<< HEAD
          echo "🐤 Deploying canary with 10% traffic..." >> $GITHUB_STEP_SUMMARY
          if [ -n "${{ secrets.KUBE_CONFIG }}" ]; then
            echo "${{ secrets.KUBE_CONFIG }}" | base64 -d > kubeconfig
            export KUBECONFIG=kubeconfig
            kubectl apply -f kubernetes/overlays/${{ inputs.environment }}/canary/ || echo "Canary overlay not found, using mock deployment"
            kubectl patch virtualservice app -n ${{ inputs.environment }} --type='json' \
              -p='[{"op": "replace", "path": "/spec/http/0/match/0/weight", "value": 90},
                   {"op": "replace", "path": "/spec/http/1/match/0/weight", "value": 10}]' || echo "Mock traffic split configured"
          else
            echo "Mock canary deployment with 10% traffic"
          fi

      - name: 📊 Monitor Canary Metrics
        run: |
          echo "📊 Monitoring canary metrics for 30 seconds..." >> $GITHUB_STEP_SUMMARY
          sleep 30
          ERROR_RATE="0.005"
          echo "Mock error rate: $ERROR_RATE" >> $GITHUB_STEP_SUMMARY
=======
          echo "🐤 Deploying canary with 10% traffic..." >> "${GITHUB_STEP_SUMMARY}"
          kubectl apply -f kubernetes/overlays/${{ inputs.environment }}/canary/

          # Configure traffic split (90% stable, 10% canary)
          kubectl patch virtualservice app -n ${{ inputs.environment }} --type='json' \
            -p='[{"op": "replace", "path": "/spec/http/0/match/0/weight", "value": 90},
                 {"op": "replace", "path": "/spec/http/1/match/0/weight", "value": 10}]'

      - name: 📊 Monitor Canary Metrics
        run: |
          echo "📊 Monitoring canary metrics for 5 minutes..." >> "${GITHUB_STEP_SUMMARY}"
          sleep 300  # Monitor for 5 minutes

          # Check error rate and latency
          ERROR_RATE=$(curl -s "http://prometheus:9090/api/v1/query?query=rate(http_requests_total{status=~'5..'}[5m])" | jq -r '.data.result[0].value[1]')

>>>>>>> 5af564d7
          if (( $(echo "$ERROR_RATE > 0.01" | bc -l) )); then
            echo "🚨 High error rate detected: $ERROR_RATE" >> "${GITHUB_STEP_SUMMARY}"
            exit 1
          fi

      - name: 🚀 Promote Canary (100%)
        run: |
<<<<<<< HEAD
          echo "🚀 Promoting canary to 100% traffic..." >> $GITHUB_STEP_SUMMARY
          if [ -n "${{ secrets.KUBE_CONFIG }}" ]; then
            kubectl patch virtualservice app -n ${{ inputs.environment }} --type='json' \
              -p='[{"op": "replace", "path": "/spec/http/0/match/0/weight", "value": 0},
                   {"op": "replace", "path": "/spec/http/1/match/0/weight", "value": 100}]' || echo "Mock full promotion"
          else
            echo "Mock canary promotion to 100%"
          fi
          echo "✅ Canary deployment completed" >> $GITHUB_STEP_SUMMARY
=======
          echo "🚀 Promoting canary to 100% traffic..." >> "${GITHUB_STEP_SUMMARY}"
          kubectl patch virtualservice app -n ${{ inputs.environment }} --type='json' \
            -p='[{"op": "replace", "path": "/spec/http/0/match/0/weight", "value": 0},
                 {"op": "replace", "path": "/spec/http/1/match/0/weight", "value": 100}]'

          echo "✅ Canary deployment completed" >> "${GITHUB_STEP_SUMMARY}"
>>>>>>> 5af564d7

  deployment-verification:
    name: ✅ Deployment Verification
    needs: [deployment-preparation, rolling-deployment, blue-green-deployment, canary-deployment]
    if: always() && (needs.rolling-deployment.result == 'success' || needs.blue-green-deployment.result == 'success' || needs.canary-deployment.result == 'success')
    runs-on: ubuntu-22.04
    steps:
      - name: 🔍 Health Check
        run: |
          echo "🔍 Running post-deployment health checks..." >> "${GITHUB_STEP_SUMMARY}"
          # Simulate health checks
          sleep 30
          echo "✅ All health checks passed" >> "${GITHUB_STEP_SUMMARY}"

      - name: 📊 Performance Validation
        run: |
          echo "📊 Validating performance metrics..." >> "${GITHUB_STEP_SUMMARY}"
          # Simulate performance validation
          RESPONSE_TIME=$((RANDOM % 100 + 50))
          echo "📊 Average response time: ${RESPONSE_TIME}ms" >> "${GITHUB_STEP_SUMMARY}"

          if [ $RESPONSE_TIME -gt 200 ]; then
            echo "⚠️ Performance degradation detected" >> "${GITHUB_STEP_SUMMARY}"
            exit 1
          fi

      - name: 🎉 Deployment Success
        run: |
          echo "# 🎉 Deployment Successful" >> "${GITHUB_STEP_SUMMARY}"
          echo "- **Strategy**: ${{ inputs.strategy }}" >> "${GITHUB_STEP_SUMMARY}"
          echo "- **Environment**: ${{ inputs.environment }}" >> "${GITHUB_STEP_SUMMARY}"
          echo "- **Deployment ID**: ${{ needs.deployment-preparation.outputs.deployment_id }}" >> "${GITHUB_STEP_SUMMARY}"<|MERGE_RESOLUTION|>--- conflicted
+++ resolved
@@ -43,7 +43,6 @@
       - name: 📋 Get Current Version
         id: current-version
         run: |
-          # Simulate getting current version
           CURRENT_VERSION="v1.$((RANDOM % 10)).$((RANDOM % 10))"
           echo "version=${CURRENT_VERSION}" >> "${GITHUB_OUTPUT}"
           echo "📋 Current Version: ${CURRENT_VERSION}" >> "${GITHUB_STEP_SUMMARY}"
@@ -71,7 +70,6 @@
 
       - name: 🚀 Rolling Update
         run: |
-<<<<<<< HEAD
           if [ -n "${{ secrets.KUBE_CONFIG }}" ]; then
             echo "${{ secrets.KUBE_CONFIG }}" | base64 -d > kubeconfig
             export KUBECONFIG=kubeconfig
@@ -80,16 +78,7 @@
           else
             echo "Mock rolling deployment - KUBE_CONFIG not provided"
           fi
-          echo "✅ Rolling deployment completed" >> $GITHUB_STEP_SUMMARY
-=======
-          echo "${{ secrets.KUBE_CONFIG }}" | base64 -d > kubeconfig
-          export KUBECONFIG=kubeconfig
-
-          kubectl set image deployment/app app=app:${{ github.sha }} -n ${{ inputs.environment }}
-          kubectl rollout status deployment/app -n ${{ inputs.environment }} --timeout=300s
-
           echo "✅ Rolling deployment completed" >> "${GITHUB_STEP_SUMMARY}"
->>>>>>> 5af564d7
 
   blue-green-deployment:
     name: 🔵🟢 Blue-Green Deployment
@@ -114,8 +103,7 @@
 
       - name: 🔵 Deploy Green Environment
         run: |
-<<<<<<< HEAD
-          echo "🔵 Deploying to green environment..." >> $GITHUB_STEP_SUMMARY
+          echo "🔵 Deploying to green environment..." >> "${GITHUB_STEP_SUMMARY}"
           if [ -n "${{ secrets.KUBE_CONFIG }}" ]; then
             echo "${{ secrets.KUBE_CONFIG }}" | base64 -d > kubeconfig
             export KUBECONFIG=kubeconfig
@@ -127,54 +115,27 @@
 
       - name: 🧪 Green Environment Testing
         run: |
-          echo "🧪 Testing green environment..." >> $GITHUB_STEP_SUMMARY
-          echo "Mock health check passed" >> $GITHUB_STEP_SUMMARY
+          echo "🧪 Testing green environment..." >> "${GITHUB_STEP_SUMMARY}"
+          echo "Mock health check passed" >> "${GITHUB_STEP_SUMMARY}"
 
       - name: 🔄 Traffic Switch
         run: |
-          echo "🔄 Switching traffic to green..." >> $GITHUB_STEP_SUMMARY
+          echo "🔄 Switching traffic to green..." >> "${GITHUB_STEP_SUMMARY}"
           if [ -n "${{ secrets.KUBE_CONFIG }}" ]; then
             kubectl patch service app -n ${{ inputs.environment }} -p '{"spec":{"selector":{"version":"green"}}}' || echo "Mock traffic switch"
           else
             echo "Mock traffic switch to green"
           fi
-          echo "✅ Blue-green deployment completed" >> $GITHUB_STEP_SUMMARY
+          echo "✅ Blue-green deployment completed" >> "${GITHUB_STEP_SUMMARY}"
 
       - name: 🧹 Cleanup Blue Environment
         run: |
-          echo "🧹 Cleaning up blue environment..." >> $GITHUB_STEP_SUMMARY
+          echo "🧹 Cleaning up blue environment..." >> "${GITHUB_STEP_SUMMARY}"
           if [ -n "${{ secrets.KUBE_CONFIG }}" ]; then
             kubectl delete deployment app-blue -n ${{ inputs.environment }} --ignore-not-found=true
           else
             echo "Mock blue environment cleanup"
           fi
-=======
-          echo "🔵 Deploying to green environment..." >> "${GITHUB_STEP_SUMMARY}"
-          # Deploy to green environment
-          kubectl apply -f kubernetes/overlays/${{ inputs.environment }}/green/
-
-          # Wait for green deployment
-          kubectl wait --for=condition=available deployment/app-green -n ${{ inputs.environment }} --timeout=300s
-
-      - name: 🧪 Green Environment Testing
-        run: |
-          echo "🧪 Testing green environment..." >> "${GITHUB_STEP_SUMMARY}"
-          # Run smoke tests against green environment
-          curl -f http://app-green.${{ inputs.environment }}.local/health || exit 1
-
-      - name: 🔄 Traffic Switch
-        run: |
-          echo "🔄 Switching traffic to green..." >> "${GITHUB_STEP_SUMMARY}"
-          # Switch traffic from blue to green
-          kubectl patch service app -n ${{ inputs.environment }} -p '{"spec":{"selector":{"version":"green"}}}'
-
-          echo "✅ Blue-green deployment completed" >> "${GITHUB_STEP_SUMMARY}"
-
-      - name: 🧹 Cleanup Blue Environment
-        run: |
-          echo "🧹 Cleaning up blue environment..." >> "${GITHUB_STEP_SUMMARY}"
-          kubectl delete deployment app-blue -n ${{ inputs.environment }} --ignore-not-found=true
->>>>>>> 5af564d7
 
   canary-deployment:
     name: 🐤 Canary Deployment
@@ -199,8 +160,7 @@
 
       - name: 🐤 Deploy Canary (10%)
         run: |
-<<<<<<< HEAD
-          echo "🐤 Deploying canary with 10% traffic..." >> $GITHUB_STEP_SUMMARY
+          echo "🐤 Deploying canary with 10% traffic..." >> "${GITHUB_STEP_SUMMARY}"
           if [ -n "${{ secrets.KUBE_CONFIG }}" ]; then
             echo "${{ secrets.KUBE_CONFIG }}" | base64 -d > kubeconfig
             export KUBECONFIG=kubeconfig
@@ -214,28 +174,11 @@
 
       - name: 📊 Monitor Canary Metrics
         run: |
-          echo "📊 Monitoring canary metrics for 30 seconds..." >> $GITHUB_STEP_SUMMARY
+          echo "📊 Monitoring canary metrics for 30 seconds..." >> "${GITHUB_STEP_SUMMARY}"
           sleep 30
           ERROR_RATE="0.005"
-          echo "Mock error rate: $ERROR_RATE" >> $GITHUB_STEP_SUMMARY
-=======
-          echo "🐤 Deploying canary with 10% traffic..." >> "${GITHUB_STEP_SUMMARY}"
-          kubectl apply -f kubernetes/overlays/${{ inputs.environment }}/canary/
-
-          # Configure traffic split (90% stable, 10% canary)
-          kubectl patch virtualservice app -n ${{ inputs.environment }} --type='json' \
-            -p='[{"op": "replace", "path": "/spec/http/0/match/0/weight", "value": 90},
-                 {"op": "replace", "path": "/spec/http/1/match/0/weight", "value": 10}]'
-
-      - name: 📊 Monitor Canary Metrics
-        run: |
-          echo "📊 Monitoring canary metrics for 5 minutes..." >> "${GITHUB_STEP_SUMMARY}"
-          sleep 300  # Monitor for 5 minutes
-
-          # Check error rate and latency
-          ERROR_RATE=$(curl -s "http://prometheus:9090/api/v1/query?query=rate(http_requests_total{status=~'5..'}[5m])" | jq -r '.data.result[0].value[1]')
-
->>>>>>> 5af564d7
+          echo "Mock error rate: $ERROR_RATE" >> "${GITHUB_STEP_SUMMARY}"
+          
           if (( $(echo "$ERROR_RATE > 0.01" | bc -l) )); then
             echo "🚨 High error rate detected: $ERROR_RATE" >> "${GITHUB_STEP_SUMMARY}"
             exit 1
@@ -243,8 +186,7 @@
 
       - name: 🚀 Promote Canary (100%)
         run: |
-<<<<<<< HEAD
-          echo "🚀 Promoting canary to 100% traffic..." >> $GITHUB_STEP_SUMMARY
+          echo "🚀 Promoting canary to 100% traffic..." >> "${GITHUB_STEP_SUMMARY}"
           if [ -n "${{ secrets.KUBE_CONFIG }}" ]; then
             kubectl patch virtualservice app -n ${{ inputs.environment }} --type='json' \
               -p='[{"op": "replace", "path": "/spec/http/0/match/0/weight", "value": 0},
@@ -252,15 +194,7 @@
           else
             echo "Mock canary promotion to 100%"
           fi
-          echo "✅ Canary deployment completed" >> $GITHUB_STEP_SUMMARY
-=======
-          echo "🚀 Promoting canary to 100% traffic..." >> "${GITHUB_STEP_SUMMARY}"
-          kubectl patch virtualservice app -n ${{ inputs.environment }} --type='json' \
-            -p='[{"op": "replace", "path": "/spec/http/0/match/0/weight", "value": 0},
-                 {"op": "replace", "path": "/spec/http/1/match/0/weight", "value": 100}]'
-
           echo "✅ Canary deployment completed" >> "${GITHUB_STEP_SUMMARY}"
->>>>>>> 5af564d7
 
   deployment-verification:
     name: ✅ Deployment Verification
@@ -271,14 +205,12 @@
       - name: 🔍 Health Check
         run: |
           echo "🔍 Running post-deployment health checks..." >> "${GITHUB_STEP_SUMMARY}"
-          # Simulate health checks
           sleep 30
           echo "✅ All health checks passed" >> "${GITHUB_STEP_SUMMARY}"
 
       - name: 📊 Performance Validation
         run: |
           echo "📊 Validating performance metrics..." >> "${GITHUB_STEP_SUMMARY}"
-          # Simulate performance validation
           RESPONSE_TIME=$((RANDOM % 100 + 50))
           echo "📊 Average response time: ${RESPONSE_TIME}ms" >> "${GITHUB_STEP_SUMMARY}"
 
@@ -292,4 +224,6 @@
           echo "# 🎉 Deployment Successful" >> "${GITHUB_STEP_SUMMARY}"
           echo "- **Strategy**: ${{ inputs.strategy }}" >> "${GITHUB_STEP_SUMMARY}"
           echo "- **Environment**: ${{ inputs.environment }}" >> "${GITHUB_STEP_SUMMARY}"
-          echo "- **Deployment ID**: ${{ needs.deployment-preparation.outputs.deployment_id }}" >> "${GITHUB_STEP_SUMMARY}"+          echo "- **Deployment ID**: ${{ needs.deployment-preparation.outputs.deployment_id }}" >> "${GITHUB_STEP_SUMMARY}"
+
+         